--- conflicted
+++ resolved
@@ -5,12 +5,9 @@
 # :obj:`str`: version
 
 # API
-<<<<<<< HEAD
 '''
+migration doesn't support relative imports
 from .core import (TimeUnit, TaxonRank,
-=======
-from .core import (TaxonRank,
->>>>>>> ec211592
                    CompartmentBiologicalType, CompartmentPhysicalType, CompartmentGeometry,
                    SubmodelAlgorithm, SpeciesTypeType,
                    RandomDistribution,
