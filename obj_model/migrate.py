--- conflicted
+++ resolved
@@ -399,11 +399,7 @@
         return new_module
 
     def _get_model_defs(self, module):
-<<<<<<< HEAD
         """ Obtain the `obj_model.Model`\ s in a module
-=======
-        """ Obtain the :obj:`obj_model.Model`\ s in a module
->>>>>>> 57dde73c
 
         Args:
             module (:obj:`Module`): a `Module` containing subclasses of `obj_model.Model`
@@ -460,11 +456,7 @@
         return errors
 
     def run(self):
-<<<<<<< HEAD
         """ Import a schema and provide its `obj_model.Model`\ s
-=======
-        """ Import a schema and provide its :obj:`obj_model.Model`\ s
->>>>>>> 57dde73c
 
         Returns:
             :obj:`dict`: the imported Models
@@ -565,11 +557,7 @@
         self.transformations = transformations
 
     def _load_defs_from_files(self):
-<<<<<<< HEAD
         """ Initialize a `Migrator`\ s schemas from files
-=======
-        """ Initialize a :obj:`Migrator`\ s schemas from files
->>>>>>> 57dde73c
 
         Distinct from `prepare` so most of `Migrator` can be tested with models defined in code
 
@@ -1010,14 +998,8 @@
         Does not perform validation -- validation must be performed independently.
 
         Args:
-<<<<<<< HEAD
             migrated_models (:obj:`list` of `obj_model.Model`:) the migrated models
             model_order (:obj:`list` of `obj_model.core.ModelMeta`:) migrated models in the order they should appear in a workbook
-=======
-            migrated_models (:obj:`list` of :obj:`obj_model.Model`) the migrated models
-            model_order (:obj:`list` of :obj:`obj_model.core.ModelMeta`) migrated models in the order
-                they should appear in a workbook
->>>>>>> 57dde73c
             existing_file (:obj:`str`): pathname of file that is being migrated
             migrated_file (:obj:`str`, optional): pathname of migrated file; if not provided, save migrated file with migrated suffix in same directory as source file
             migrate_suffix (:obj:`str`, optional): suffix of automatically created migrated filename; default is `Migrator.MIGRATE_SUFFIX`
@@ -1408,11 +1390,7 @@
 
 
 class MigrationWrapper(ABC):
-<<<<<<< HEAD
     """ Interface for classes that define a pair of methods that can modify `obj_model.Model`\ s being migrated
-=======
-    """ Interface for classes that define a pair of methods that can modify :obj:`obj_model.Model`\ s being migrated
->>>>>>> 57dde73c
 
     :obj:`MigrationWrapper` defines the interface used by `transformations`. If it's defined, `transformations`
     uses `prepare_existing_models()` to modify existing models just before they are migrated and uses
@@ -1558,11 +1536,7 @@
 
     @classmethod
     def load(cls, migrations_config_file):
-<<<<<<< HEAD
         """ Create a list of validated and standardized `MigrationSpec`\ s from a migrations configuration file
-=======
-        """ Create a list of validated and standardized :obj:`MigrationSpec`\ s from a migrations configuration file
->>>>>>> 57dde73c
 
         Args:
             migrations_config_file (:obj:`str`): pathname of migrations configuration in YAML file
@@ -1589,11 +1563,7 @@
 
     @staticmethod
     def get_migrations_config(migrations_config_file):
-<<<<<<< HEAD
         """ Create a list of `MigrationSpec`\ s from a migrations configuration file
-=======
-        """ Create a list of :obj:`MigrationSpec`\ s from a migrations configuration file
->>>>>>> 57dde73c
 
         Args:
             migrations_config_file (:obj:`str`): pathname of migrations configuration in YAML file
@@ -2765,11 +2735,7 @@
         migration_specs (:obj:`MigrationSpec`): the migration's specification
         io_classes (:obj:`dict` of :obj:`type`, optional): custom schema repo specific reader and/or
             writer for I/O of existing and migrated files, respectively
-<<<<<<< HEAD
         git_repos (:obj:`list` of :obj:`GitRepo`): all `GitRepo`\ s create by this `DataSchemaMigration`
-=======
-        git_repos (:obj:`list` of :obj:`GitRepo`): all :obj:`GitRepo`\ s create by this `DataSchemaMigration`
->>>>>>> 57dde73c
     """
 
     # name of the migrations directory
